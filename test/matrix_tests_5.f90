!--------------------------------------------------------------------------!
program matrix_tests_5                                                     !
!--------------------------------------------------------------------------!
!     This program tests multiplying two sparse matrices.                  !
!--------------------------------------------------------------------------!

use sigma

implicit none

    ! Matrices and graphs
    class(graph), pointer :: gr, hr
    type(sparse_matrix) :: A, B, C, BT, CT
    real(dp), allocatable :: AD(:,:), BD(:,:), CD(:,:)
    ! Integer indices
    integer :: i,j,k,d,nn
    integer, allocatable :: neighbors(:)
    ! Random numbers and vectors
    real(dp) :: p, q
    real(dp), allocatable :: y(:), z(:)
    ! command-line arguments
    character(len=16) :: arg
    logical :: verbose


    ! Get command line arguments to see if we're running in verbose mode
    verbose = .false.
    call getarg(1,arg)
    select case(trim(arg))
        case("-v")
            verbose = .true.
        case("-V")
            verbose = .true.
        case("--verbose")
            verbose = .true.
    end select


    ! Initialize a random seed
    call init_seed()
    nn = 64
    p = 4.0/nn


    !----------------------------------------------------------------------!
    ! Generate random graphs                                               !
    !----------------------------------------------------------------------!
    allocate(ll_graph::gr)
    allocate(ll_graph::hr)
    call gr%init(nn,nn)
    call hr%init(nn,nn)

    allocate(y(nn), z(nn))

    do i=1,nn
        call random_number(y)
        call random_number(z)
        do j=1,nn
            if (y(j)<p) call gr%add_edge(i,j)
            if (z(j)<p) call hr%add_edge(i,j)
        enddo
    enddo

    if (verbose) then
        print *, 'o Done generating random graphs gr, hr'
        print *, '    Number of vertices:',nn
        print *, '    Number of edges:   ',gr%ne, hr%ne
        print *, '    Maximum degree:    ',gr%max_degree, hr%max_degree
    endif


    !----------------------------------------------------------------------!
    ! Fill random matrices                                                 !
    !----------------------------------------------------------------------!
    call B%init(nn,nn,'row',gr)
    call C%init(nn,nn,'row',hr)

    allocate(neighbors(B%g%max_degree))
    do i=1,nn
        call B%g%get_neighbors(neighbors,i)

        d = B%g%degree(i)
        do k=1,d
            j = neighbors(k)

            call random_number(q)
            call B%set_value(i,j,2*q-1)
        enddo
    enddo
    deallocate(neighbors)

    allocate(neighbors(C%g%max_degree))
    do i=1,nn
        call C%g%get_neighbors(neighbors,i)

        d = C%g%degree(i)
        do k=1,d
            j = neighbors(k)

            call random_number(q)
            call C%set_value(i,j,2*q-1)
        enddo
    enddo

    call BT%copy(B,orientation='col',frmt='ll')
    call CT%copy(C,orientation='col',frmt='ll')


    !----------------------------------------------------------------------!
    ! Compute sparse matrix product                                        !
    !----------------------------------------------------------------------!
    call multiply_sparse_matrices(A,B,C)

    if (verbose) print *, "o Done computing matrix product A = B * C"

    allocate(AD(nn,nn), BD(nn,nn), CD(nn,nn))
    call A%to_dense_matrix(AD)
    call B%to_dense_matrix(BD)
    call C%to_dense_matrix(CD)

    AD = AD-matmul(BD,CD)

    if (maxval(dabs(AD))>1.0e-14) then
        print *, 'Matrix multiplication failed.'
        print *, 'Terminating.'
        call exit(1)
    endif


    !----------------------------------------------------------------------!
    ! Now try it with matrices in column-major ordering                    !
    !----------------------------------------------------------------------!
    ! Clear out the matrix A
    call A%destroy()

    ! Proceed as before
    call multiply_sparse_matrices(A,BT,C)

    if (verbose) print *, "o Done computing matrix product A = B' * C"

    call A%to_dense_matrix(AD)
    call BT%to_dense_matrix(BD)
    call C%to_dense_matrix(CD)

    AD = AD-matmul(BD,CD)

    if (maxval(dabs(AD))>1.0e-14) then
        print *, 'Matrix multiplication failed.'
        print *, 'Terminating.'
        call exit(1)
    endif


    ! Now try it with C' too
    call A%destroy()
    call multiply_sparse_matrices(A,BT,CT)

    if (verbose) print *, "o Done computing matrix product A = B' * C'"

    call A%to_dense_matrix(AD)
    call BT%to_dense_matrix(BD)
    call CT%to_dense_matrix(CD)

    AD = AD-matmul(BD,CD)

    if (maxval(dabs(AD))>1.0e-14) then
        print *, 'Matrix multiplication failed.'
        print *, 'Terminating.'
        call exit(1)
    endif


    !----------------------------------------------------------------------!
    ! Now try it with the really bad matrix ordering                       !
    !----------------------------------------------------------------------!
    call A%destroy()

    call multiply_sparse_matrices(A,B,CT)

    if (verbose) print *, "o Done computing matrix product A = B * C'"

    call A%to_dense_matrix(AD)
    call BT%to_dense_matrix(BD)
    call C%to_dense_matrix(CD)

<<<<<<< HEAD
    call g%to_dense_graph(A)
    call gr%to_dense_graph(B)
    call hr%to_dense_graph(C, trans = .true.)
=======
    AD = AD-matmul(BD,CD)
>>>>>>> c0cca2a6

    if (maxval(dabs(AD))>1.0e-14) then
        print *, 'Matrix multiplication failed.'
        print *, 'Terminating.'
        call exit(1)
    endif


<<<<<<< HEAD
    call g%destroy()
    call graph_product(g, gr, hr, trans1 = .true., trans2 = .false.)

    call g%to_dense_graph(A)
    call gr%to_dense_graph(B, trans = .true.)
    call hr%to_dense_graph(C)

    A = A-matmul(B,C)
    if (maxval(A)/=0) then
        print *, 'Computing graph product of transpose of random graph'
        print *, 'with another random graph failed. Terminating.'
        call exit(1)
    endif


    call g%destroy()
    call graph_product(g, gr, hr, trans1 = .true., trans2 = .true.)

    call g%to_dense_graph(A)
    call gr%to_dense_graph(B, trans = .true.)
    call hr%to_dense_graph(C, trans = .true.)

    A = A-matmul(B,C)
    if (maxval(A)/=0) then
        print *, 'Computing graph product of transposes of random graphs'
        print *, 'failed. Terminating.'
        call exit(1)
    endif


=======
>>>>>>> c0cca2a6
    !----------------------------------------------------------------------!
    ! Clear all the graph and matrix data                                  !
    !----------------------------------------------------------------------!
    call gr%destroy()
    call hr%destroy()
    deallocate(gr)
    deallocate(hr)




end program matrix_tests_5<|MERGE_RESOLUTION|>--- conflicted
+++ resolved
@@ -183,54 +183,15 @@
     call BT%to_dense_matrix(BD)
     call C%to_dense_matrix(CD)
 
-<<<<<<< HEAD
-    call g%to_dense_graph(A)
-    call gr%to_dense_graph(B)
-    call hr%to_dense_graph(C, trans = .true.)
-=======
-    AD = AD-matmul(BD,CD)
->>>>>>> c0cca2a6
-
-    if (maxval(dabs(AD))>1.0e-14) then
-        print *, 'Matrix multiplication failed.'
-        print *, 'Terminating.'
-        call exit(1)
-    endif
-
-
-<<<<<<< HEAD
-    call g%destroy()
-    call graph_product(g, gr, hr, trans1 = .true., trans2 = .false.)
-
-    call g%to_dense_graph(A)
-    call gr%to_dense_graph(B, trans = .true.)
-    call hr%to_dense_graph(C)
-
-    A = A-matmul(B,C)
-    if (maxval(A)/=0) then
-        print *, 'Computing graph product of transpose of random graph'
-        print *, 'with another random graph failed. Terminating.'
-        call exit(1)
-    endif
-
-
-    call g%destroy()
-    call graph_product(g, gr, hr, trans1 = .true., trans2 = .true.)
-
-    call g%to_dense_graph(A)
-    call gr%to_dense_graph(B, trans = .true.)
-    call hr%to_dense_graph(C, trans = .true.)
-
-    A = A-matmul(B,C)
-    if (maxval(A)/=0) then
-        print *, 'Computing graph product of transposes of random graphs'
-        print *, 'failed. Terminating.'
-        call exit(1)
-    endif
-
-
-=======
->>>>>>> c0cca2a6
+    AD = AD-matmul(BD,CD)
+
+    if (maxval(dabs(AD))>1.0e-14) then
+        print *, 'Matrix multiplication failed.'
+        print *, 'Terminating.'
+        call exit(1)
+    endif
+
+
     !----------------------------------------------------------------------!
     ! Clear all the graph and matrix data                                  !
     !----------------------------------------------------------------------!
